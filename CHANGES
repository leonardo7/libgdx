[0.9.9]
<<<<<<< HEAD
- added new VertexAttribute Usage flags, bone weight, tangent, binormal. previously encoded as Usage.Generic. Also
  added field "unit" to VertexAttribute, used by texture coordinates and bone weights to specify index/unit.
=======
- setup-ui template for iOS disables pngcrush, also updated wiki iOS article
>>>>>>> fe5ca26c
- add Pixmap#fillTriangle via jni gdx2d_fill_triangle() to fill a triangle based on its vertices.
- add asynchronous download with continuous progress feedback to GWT asset preloader, see https://github.com/libgdx/libgdx/pull/409?w=1
- add capability to add/exclude package/classes GWT Reflection system, see https://github.com/libgdx/libgdx/pull/409?w=1
- add updated gdx-tiled-preprocessor, generate one single TextureAtlas for all the specified Tiled maps, see http://www.badlogicgames.com/forum/viewtopic.php?f=17&t=8911
- maps API, add new AtlasTiledMapLoader for loading maps produced by the tiled preprocessor tool
- ImageProcessor, TexturePacker2 now accepts BufferedImage objects as input
- TexturePacker2 now avoids duplicated aliases
- Updated to LWJGL 2.9.0
- refactored JSON API, see http://www.badlogicgames.com/wordpress/?p=2993
- Updated Box2D to the latest trunk. Body#applyXXX methods now take an additional boolean parameter.
- TmxMapLoader has a flag in Parameters that lets you specify whether to generate mipmaps
- Animation#isAnimationFinished was fixed to behave as per javadocs (ignores looping)
- remove GLU interface and implementations. Use Matrix4 et al instead. see http://www.badlogicgames.com/wordpress/?p=2886
- new maps API, see http://www.badlogicgames.com/wordpress/?p=2870
- removed static public tmp Vector2 instances, manage such temporary vars yourself, see http://www.badlogicgames.com/wordpress/?p=2840
- changed Scene2D Group#clear(), see http://www.badlogicgames.com/wordpress/?p=2837
- changed the build system, natives are now fetched from the build server, see http://www.badlogicgames.com/wordpress/?p=2821
- freetype extension supported on iOS, see http://www.badlogicgames.com/wordpress/?p=2819
- changed ShapeRenderer API, see http://www.badlogicgames.com/wordpress/?p=2809
- changed Actions.add to addAction, changed parameter order, and added removeAction, addListener, removeListener
- Box2d joints now allow for user data
- Changes to Intersector, Circle, Rectangle and BoundingBox for consistency in #overlap, #intersect and #contains methods, see https://github.com/libgdx/libgdx/pull/312
- Removed LwjglApplicationConfiguration CPU sync. Added foreground and background target framerate.
- scene2d, no longer use getters/setters internally for Actor x, y, width, height, scalex, scaley and rotation.
- Array, detect nested iterator usage and throw exception.
- Added getVolume to Music class and Android, IOS and GWT backends
- 1381, fixed JSON parsing of longs. In addition to Float, it now parses Long if no decimal point is found.
- Changed Array constructors that took an array to have offset and count
- scene2d, Actor parentToLocalCoordinates and localToParentCoordinates refactoring, see http://www.badlogicgames.com/forum/viewtopic.php?p=40441#p40441

[0.9.8]
- see http://www.badlogicgames.com/wordpress/?p=2791

[0.9.7]
- see http://www.badlogicgames.com/wordpress/?p=2664

[0.9.6]
- see http://www.badlogicgames.com/wordpress/?p=2513<|MERGE_RESOLUTION|>--- conflicted
+++ resolved
@@ -1,10 +1,7 @@
 [0.9.9]
-<<<<<<< HEAD
 - added new VertexAttribute Usage flags, bone weight, tangent, binormal. previously encoded as Usage.Generic. Also
   added field "unit" to VertexAttribute, used by texture coordinates and bone weights to specify index/unit.
-=======
 - setup-ui template for iOS disables pngcrush, also updated wiki iOS article
->>>>>>> fe5ca26c
 - add Pixmap#fillTriangle via jni gdx2d_fill_triangle() to fill a triangle based on its vertices.
 - add asynchronous download with continuous progress feedback to GWT asset preloader, see https://github.com/libgdx/libgdx/pull/409?w=1
 - add capability to add/exclude package/classes GWT Reflection system, see https://github.com/libgdx/libgdx/pull/409?w=1
