--- conflicted
+++ resolved
@@ -4,27 +4,6 @@
 import com.badlogic.gdx.graphics.Camera;
 import com.badlogic.gdx.utils.Scaling;
 
-<<<<<<< HEAD
-/** A viewport that defines minimum and maximum dimensions. If the screen aspect ratio falls within the supported range, it will
- * keep it and scale the image. Otherwise, it will pick the closest supported aspect ratio and use {@link Scaling#fit}, which will
- * result in black bars (letterboxing).
- * @author David Saltares */
-public class MinMaxViewport extends MinMaxViewportBase {
-	public MinMaxViewport (float minWorldWidth, float minWorldHeight, float maxWorldWidth, float maxWorldHeight, Camera camera) {
-		super(minWorldWidth, minWorldHeight, maxWorldWidth, maxWorldHeight, camera);
-	}
-
-	@Override
-	protected void update (float screenAspectRatio) {
-		if (screenAspectRatio < minAspectRatio) {
-			setWorldSize(minWorldWidth, minWorldHeight);
-		} else if (screenAspectRatio > maxAspectRatio) {
-			setWorldSize(maxWorldWidth, maxWorldHeight);
-		} else if (Math.abs(screenAspectRatio - minAspectRatio) < Math.abs(screenAspectRatio - maxAspectRatio)) {
-			setWorldSize(minWorldWidth, minWorldWidth / screenAspectRatio);
-		} else {
-			setWorldSize(maxWorldWidth, maxWorldWidth / screenAspectRatio);
-=======
 /** A viewport that defines minimum and maximum dimensions.
  * 
  * When the snap flag is enabled, it will pick the closest dimensions to the screen aspect ratio and use {@link Scaling#fit}. This
@@ -84,7 +63,6 @@
 					setWorldSize(maxWorldWidth, maxWorldWidth / screenAspectRatio);
 				}
 			}
->>>>>>> 2787aa5b
 		}
 
 		super.update(screenWidth, screenHeight, centerCamera);
